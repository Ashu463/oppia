# coding: utf-8
#
# Copyright 2014 The Oppia Authors. All Rights Reserved.
#
# Licensed under the Apache License, Version 2.0 (the "License");
# you may not use this file except in compliance with the License.
# You may obtain a copy of the License at
#
#      http://www.apache.org/licenses/LICENSE-2.0
#
# Unless required by applicable law or agreed to in writing, software
# distributed under the License is distributed on an "AS-IS" BASIS,
# WITHOUT WARRANTIES OR CONDITIONS OF ANY KIND, either express or implied.
# See the License for the specific language governing permissions and
# limitations under the License.

"""Tests for user dashboard computations."""

__author__ = 'Sean Lip'

<<<<<<< HEAD
import math

=======
from core import jobs_registry
>>>>>>> 7e73ddbe
from core.domain import collection_domain
from core.domain import collection_services
from core.domain import exp_services
from core.domain import exp_domain
from core.domain import feedback_services
from core.domain import rights_manager
from core.domain import subscription_services
from core.domain import user_jobs_one_off
<<<<<<< HEAD
from core.domain import stats_jobs_continuous
from core.domain import event_services
from core.domain import rating_services
from core.domain import stats_jobs_continuous_test
from core.platform import models
import feconf
(user_models, stats_models) = models.Registry.import_models([models.NAMES.user, models.NAMES.statistics])
=======
from core.domain import user_services
from core.platform import models
from core.tests import test_utils
(user_models,) = models.Registry.import_models([models.NAMES.user])
>>>>>>> 7e73ddbe
taskqueue_services = models.Registry.import_taskqueue_services()
search_services = models.Registry.import_search_services()


class DashboardSubscriptionsOneOffJobTests(test_utils.GenericTestBase):
    """Tests for the one-off dashboard subscriptions job."""
    EXP_ID_1 = 'exp_id_1'
    EXP_ID_2 = 'exp_id_2'
    COLLECTION_ID_1 = 'col_id_1'
    COLLECTION_ID_2 = 'col_id_2'
    EXP_ID_FOR_COLLECTION_1 = 'id_of_exp_in_collection_1'
    USER_A_EMAIL = 'a@example.com'
    USER_A_USERNAME = 'a'
    USER_B_EMAIL = 'b@example.com'
    USER_B_USERNAME = 'b'
    USER_C_EMAIL = 'c@example.com'
    USER_C_USERNAME = 'c'

    def _run_one_off_job(self):
        """Runs the one-off MapReduce job."""
        job_id = user_jobs_one_off.DashboardSubscriptionsOneOffJob.create_new()
        user_jobs_one_off.DashboardSubscriptionsOneOffJob.enqueue(job_id)
        self.assertEqual(
            self.count_jobs_in_taskqueue(
                queue_name=taskqueue_services.QUEUE_NAME_DEFAULT),
            1)
        self.process_and_flush_pending_tasks()

    def _null_fn(self, *args, **kwargs):
        """A mock for functions of the form subscribe_to_*() to represent
        behavior prior to the implementation of subscriptions.
        """
        pass

    def setUp(self):
        super(DashboardSubscriptionsOneOffJobTests, self).setUp()

        self.signup(self.USER_A_EMAIL, self.USER_A_USERNAME)
        self.user_a_id = self.get_user_id_from_email(self.USER_A_EMAIL)
        self.signup(self.USER_B_EMAIL, self.USER_B_USERNAME)
        self.user_b_id = self.get_user_id_from_email(self.USER_B_EMAIL)
        self.signup(self.USER_C_EMAIL, self.USER_C_USERNAME)
        self.user_c_id = self.get_user_id_from_email(self.USER_C_EMAIL)

        with self.swap(
                subscription_services, 'subscribe_to_thread', self._null_fn
            ), self.swap(
                subscription_services, 'subscribe_to_exploration',
                self._null_fn):
            # User A creates and saves a new valid exploration.
            self.save_new_valid_exploration(
                self.EXP_ID_1, self.user_a_id, end_state_name='End')

    def test_null_case(self):
        user_b_subscriptions_model = user_models.UserSubscriptionsModel.get(
            self.user_b_id, strict=False)
        self.assertEqual(user_b_subscriptions_model, None)

        self._run_one_off_job()

        user_b_subscriptions_model = user_models.UserSubscriptionsModel.get(
            self.user_b_id, strict=False)
        self.assertEqual(user_b_subscriptions_model, None)

    def test_feedback_thread_subscription(self):
        user_b_subscriptions_model = user_models.UserSubscriptionsModel.get(
            self.user_b_id, strict=False)
        user_c_subscriptions_model = user_models.UserSubscriptionsModel.get(
            self.user_c_id, strict=False)

        self.assertEqual(user_b_subscriptions_model, None)
        self.assertEqual(user_c_subscriptions_model, None)

        with self.swap(
                subscription_services, 'subscribe_to_thread', self._null_fn
            ), self.swap(
                subscription_services, 'subscribe_to_exploration',
                self._null_fn):
            # User B starts a feedback thread.
            feedback_services.create_thread(
                self.EXP_ID_1, None, self.user_b_id, 'subject', 'text')
            # User C adds to that thread.
            thread_id = feedback_services.get_threadlist(
                self.EXP_ID_1)[0]['thread_id']
            feedback_services.create_message(
                thread_id, self.user_c_id, None, None, 'more text')

        self._run_one_off_job()

        # Both users are subscribed to the feedback thread.
        user_b_subscriptions_model = user_models.UserSubscriptionsModel.get(
            self.user_b_id)
        user_c_subscriptions_model = user_models.UserSubscriptionsModel.get(
            self.user_c_id)

        self.assertEqual(user_b_subscriptions_model.activity_ids, [])
        self.assertEqual(user_c_subscriptions_model.activity_ids, [])
        self.assertEqual(
            user_b_subscriptions_model.feedback_thread_ids, [thread_id])
        self.assertEqual(
            user_c_subscriptions_model.feedback_thread_ids, [thread_id])

    def test_exploration_subscription(self):
        with self.swap(
                subscription_services, 'subscribe_to_thread', self._null_fn
            ), self.swap(
                subscription_services, 'subscribe_to_exploration',
                self._null_fn):
            # User A adds user B as an editor to the exploration.
            rights_manager.assign_role_for_exploration(
                self.user_a_id, self.EXP_ID_1, self.user_b_id,
                rights_manager.ROLE_EDITOR)
            # User A adds user C as a viewer of the exploration.
            rights_manager.assign_role_for_exploration(
                self.user_a_id, self.EXP_ID_1, self.user_c_id,
                rights_manager.ROLE_VIEWER)

        self._run_one_off_job()

        # Users A and B are subscribed to the exploration. User C is not.
        user_a_subscriptions_model = user_models.UserSubscriptionsModel.get(
            self.user_a_id)
        user_b_subscriptions_model = user_models.UserSubscriptionsModel.get(
            self.user_b_id)
        user_c_subscriptions_model = user_models.UserSubscriptionsModel.get(
            self.user_c_id, strict=False)

        self.assertEqual(
            user_a_subscriptions_model.activity_ids, [self.EXP_ID_1])
        self.assertEqual(
            user_b_subscriptions_model.activity_ids, [self.EXP_ID_1])
        self.assertEqual(user_a_subscriptions_model.feedback_thread_ids, [])
        self.assertEqual(user_b_subscriptions_model.feedback_thread_ids, [])
        self.assertEqual(user_c_subscriptions_model, None)

    def test_two_explorations(self):
        with self.swap(
                subscription_services, 'subscribe_to_thread', self._null_fn
            ), self.swap(
                subscription_services, 'subscribe_to_exploration',
                self._null_fn):
            # User A creates and saves another valid exploration.
            self.save_new_valid_exploration(self.EXP_ID_2, self.user_a_id)

        self._run_one_off_job()

        # User A is subscribed to two explorations.
        user_a_subscriptions_model = user_models.UserSubscriptionsModel.get(
            self.user_a_id)

        self.assertEqual(
            sorted(user_a_subscriptions_model.activity_ids),
            sorted([self.EXP_ID_1, self.EXP_ID_2]))

    def test_community_owned_exploration(self):
        with self.swap(
                subscription_services, 'subscribe_to_thread', self._null_fn
            ), self.swap(
                subscription_services, 'subscribe_to_exploration',
                self._null_fn):
            # User A adds user B as an editor to the exploration.
            rights_manager.assign_role_for_exploration(
                self.user_a_id, self.EXP_ID_1, self.user_b_id,
                rights_manager.ROLE_EDITOR)
            # The exploration becomes community-owned.
            rights_manager.publish_exploration(self.user_a_id, self.EXP_ID_1)
            rights_manager.release_ownership_of_exploration(
                self.user_a_id, self.EXP_ID_1)
            # User C edits the exploration.
            exp_services.update_exploration(
                self.user_c_id, self.EXP_ID_1, [], 'Update exploration')

        self._run_one_off_job()

        # User A and user B are subscribed to the exploration; user C is not.
        user_a_subscriptions_model = user_models.UserSubscriptionsModel.get(
            self.user_a_id)
        user_b_subscriptions_model = user_models.UserSubscriptionsModel.get(
            self.user_b_id)
        user_c_subscriptions_model = user_models.UserSubscriptionsModel.get(
            self.user_c_id, strict=False)

        self.assertEqual(
            user_a_subscriptions_model.activity_ids, [self.EXP_ID_1])
        self.assertEqual(
            user_b_subscriptions_model.activity_ids, [self.EXP_ID_1])
        self.assertEqual(user_c_subscriptions_model, None)

    def test_deleted_exploration(self):
        with self.swap(
                subscription_services, 'subscribe_to_thread', self._null_fn
            ), self.swap(
                subscription_services, 'subscribe_to_exploration',
                self._null_fn):

            # User A deletes the exploration.
            exp_services.delete_exploration(self.user_a_id, self.EXP_ID_1)

        self._run_one_off_job()

        # User A is not subscribed to the exploration.
        user_a_subscriptions_model = user_models.UserSubscriptionsModel.get(
            self.user_a_id, strict=False)
        self.assertEqual(user_a_subscriptions_model, None)

    def test_collection_subscription(self):
        with self.swap(
                subscription_services, 'subscribe_to_thread', self._null_fn
            ), self.swap(
                subscription_services, 'subscribe_to_exploration',
                self._null_fn
            ), self.swap(
                subscription_services, 'subscribe_to_collection',
                self._null_fn):
            # User A creates and saves a new valid collection.
            self.save_new_valid_collection(
                self.COLLECTION_ID_1, self.user_a_id,
                exploration_id=self.EXP_ID_FOR_COLLECTION_1)

            # User A adds user B as an editor to the collection.
            rights_manager.assign_role_for_collection(
                self.user_a_id, self.COLLECTION_ID_1, self.user_b_id,
                rights_manager.ROLE_EDITOR)
            # User A adds user C as a viewer of the collection.
            rights_manager.assign_role_for_collection(
                self.user_a_id, self.COLLECTION_ID_1, self.user_c_id,
                rights_manager.ROLE_VIEWER)

        self._run_one_off_job()

        # Users A and B are subscribed to the collection. User C is not.
        user_a_subscriptions_model = user_models.UserSubscriptionsModel.get(
            self.user_a_id)
        user_b_subscriptions_model = user_models.UserSubscriptionsModel.get(
            self.user_b_id)
        user_c_subscriptions_model = user_models.UserSubscriptionsModel.get(
            self.user_c_id, strict=False)

        self.assertEqual(
            user_a_subscriptions_model.collection_ids, [self.COLLECTION_ID_1])
        # User A is also subscribed to the exploration within the collection
        # because they created both.
        self.assertEqual(
            sorted(user_a_subscriptions_model.activity_ids), [
                self.EXP_ID_1, self.EXP_ID_FOR_COLLECTION_1])
        self.assertEqual(
            user_b_subscriptions_model.collection_ids, [self.COLLECTION_ID_1])
        self.assertEqual(user_a_subscriptions_model.feedback_thread_ids, [])
        self.assertEqual(user_b_subscriptions_model.feedback_thread_ids, [])
        self.assertEqual(user_c_subscriptions_model, None)

    def test_two_collections(self):
        with self.swap(
                subscription_services, 'subscribe_to_thread', self._null_fn
            ), self.swap(
                subscription_services, 'subscribe_to_exploration',
                self._null_fn
            ), self.swap(
                subscription_services, 'subscribe_to_collection',
                self._null_fn):
            # User A creates and saves a new valid collection.
            self.save_new_valid_collection(
                self.COLLECTION_ID_1, self.user_a_id,
                exploration_id=self.EXP_ID_FOR_COLLECTION_1)

            # User A creates and saves another valid collection.
            self.save_new_valid_collection(
                self.COLLECTION_ID_2, self.user_a_id,
                exploration_id=self.EXP_ID_FOR_COLLECTION_1)

        self._run_one_off_job()

        # User A is subscribed to two collections.
        user_a_subscriptions_model = user_models.UserSubscriptionsModel.get(
            self.user_a_id)

        self.assertEqual(
            sorted(user_a_subscriptions_model.collection_ids),
            sorted([self.COLLECTION_ID_1, self.COLLECTION_ID_2]))

    def test_deleted_collection(self):
        with self.swap(
                subscription_services, 'subscribe_to_thread', self._null_fn
            ), self.swap(
                subscription_services, 'subscribe_to_exploration',
                self._null_fn
            ), self.swap(
                subscription_services, 'subscribe_to_collection',
                self._null_fn):
            # User A creates and saves a new collection.
            self.save_new_default_collection(
                self.COLLECTION_ID_1, self.user_a_id)

            # User A deletes the collection.
            collection_services.delete_collection(
                self.user_a_id, self.COLLECTION_ID_1)

            # User A deletes the exploration from earlier.
            exp_services.delete_exploration(self.user_a_id, self.EXP_ID_1)

        self._run_one_off_job()

        # User A is not subscribed to the collection.
        user_a_subscriptions_model = user_models.UserSubscriptionsModel.get(
            self.user_a_id, strict=False)
        self.assertEqual(user_a_subscriptions_model, None)

    def test_adding_exploration_to_collection(self):
        with self.swap(
                subscription_services, 'subscribe_to_thread', self._null_fn
            ), self.swap(
                subscription_services, 'subscribe_to_collection',
                self._null_fn):
            # User B creates and saves a new collection.
            self.save_new_default_collection(
                self.COLLECTION_ID_1, self.user_b_id)

            # User B adds the exploration created by user A to the collection.
            collection_services.update_collection(
                self.user_b_id, self.COLLECTION_ID_1, [{
                    'cmd': collection_domain.CMD_ADD_COLLECTION_NODE,
                    'exploration_id': self.EXP_ID_1
                }], 'Add new exploration to collection.')

        # Users A and B have no subscriptions (to either explorations or
        # collections).
        user_a_subscriptions_model = user_models.UserSubscriptionsModel.get(
            self.user_a_id, strict=False)
        user_b_subscriptions_model = user_models.UserSubscriptionsModel.get(
            self.user_b_id, strict=False)
        self.assertEqual(user_a_subscriptions_model, None)
        self.assertEqual(user_b_subscriptions_model, None)

        self._run_one_off_job()

        user_a_subscriptions_model = user_models.UserSubscriptionsModel.get(
            self.user_a_id)
        user_b_subscriptions_model = user_models.UserSubscriptionsModel.get(
            self.user_b_id)

        # User B should be subscribed to the collection and user A to the
        # exploration.
        self.assertEqual(
            user_a_subscriptions_model.activity_ids, [self.EXP_ID_1])
        self.assertEqual(
            user_a_subscriptions_model.collection_ids, [])
        self.assertEqual(
            user_b_subscriptions_model.activity_ids, [])
        self.assertEqual(
            user_b_subscriptions_model.collection_ids, [self.COLLECTION_ID_1])


<<<<<<< HEAD
class UserImpactScoreOneOffJobTest(test_utils.GenericTestBase):
    """ Tests the calculation of a user's impact score from the one-off
    UserImpactCalculationOneOffJob.
    """

    EXP_ID_1 = 'exp_id_1'
    EXP_ID_2 = 'exp_id_2'
    USER_A_EMAIL = 'a@example.com'
    USER_A_USERNAME = 'a'
    # Constants imported from the oneoff job.
    NUM_RATINGS_SCALER_CUTOFF = user_jobs_one_off.UserImpactCalculationOneOffJob.NUM_RATINGS_SCALER_CUTOFF
    NUM_RATINGS_SCALER = user_jobs_one_off.UserImpactCalculationOneOffJob.NUM_RATINGS_SCALER
    MIN_AVERAGE_RATING = user_jobs_one_off.UserImpactCalculationOneOffJob.MIN_AVERAGE_RATING
    MULTIPLIER = user_jobs_one_off.UserImpactCalculationOneOffJob.MULTIPLIER
    # The impact score takes the ln of the number of completions as a factor,
    # so the minimum number of completions to get a nonzero impact score
    # is 2.
    MIN_NUM_COMPLETIONS = 2
    BELOW_MIN_RATING = int(math.ceil(MIN_AVERAGE_RATING - 1))
    ABOVE_MIN_RATING = int(math.floor(MIN_AVERAGE_RATING + 1))

    num_completions = {EXP_ID_1: 0, EXP_ID_2: 0}

    def _mock_get_statistics(self, exp_id, version):
        current_completions = {
            self.EXP_ID_1:
                {'complete_exploration_count':
                    self.num_completions[self.EXP_ID_1]},
            self.EXP_ID_2:
                {'complete_exploration_count':
                    self.num_completions[self.EXP_ID_2]},
        }
        return current_completions[exp_id]

    @classmethod
    def _mock_get_zero_impact_score(cls, exploration_id):
        return 0

    @classmethod
    def _mock_get_below_zero_impact_score(cls, exploration_id):
        return -1

    def _run_one_off_job(self):
        """Runs the one-off MapReduce job after running the continuous
        statistics aggregator for explorations to get the correct num
        completion events."""
        with self.swap(stats_jobs_continuous.StatisticsAggregator,
                    'get_statistics', self._mock_get_statistics):
                job_id = user_jobs_one_off.UserImpactCalculationOneOffJob.create_new()
                user_jobs_one_off.UserImpactCalculationOneOffJob.enqueue(job_id)
                self.process_and_flush_pending_tasks()

    def _run_exp_impact_calculation_and_assert_equals(
            self, exploration_id, expected_impact):
        with self.swap(stats_jobs_continuous.StatisticsAggregator,
                    'get_statistics', self._mock_get_statistics):
            self.assertEqual(expected_impact,
                user_jobs_one_off.UserImpactCalculationOneOffJob._get_exp_impact_score(
                exploration_id))

    def _sign_up_user(self, user_email, username):
        # Sign up a user, have them create an exploration.
        self.signup(user_email, username)
        return self.get_user_id_from_email(user_email)

    def _create_exploration(self, exp_id, user_id):
        exploration = exp_domain.Exploration.create_default_exploration(
            exp_id, 'A title', 'A category')
        exp_services.save_new_exploration(user_id, exploration)
        return exploration

    def _rate_exploration(self, exp_id, num_ratings, rating):
        """Create num_ratings ratings for exploration with exp_id,
        of value rating.
        """
        # Each user id needs to be unique since each user can only give an
        # exploration one rating.
        user_ids = ['user{}'.format(i) for i in range(num_ratings)]
        for user_id in user_ids:
            rating_services.assign_rating_to_exploration(
                user_id, exp_id, rating
            )

    def _complete_exploration(self, exploration, num_completions):
        """Log a completion of exploration with id exp_id num_completions
        times."""
        exp_version = 1
        state = exploration.init_state_name
        session_ids = ['session{}'.format(i) for i in range(num_completions)]
        for session_id in session_ids:
            event_services.StartExplorationEventHandler.record(
                exploration.id, exp_version, state, session_id, {},
                feconf.PLAY_TYPE_NORMAL)
            event_services.CompleteExplorationEventHandler.record(
                exploration.id, exp_version, state, session_id, 27, {},
                feconf.PLAY_TYPE_NORMAL)
        # Set the number of completions, so mock can function
        # correctly.
        self.num_completions[exploration.id] = num_completions

    def test_user_with_no_explorations_has_no_impact(self):
        """Test that a user who is not a contributor on any exploration
        is not assigned an impact score by the UserImpactCalculationOneOffJob.
        """
        self.user_a_id = self._sign_up_user(
            self.USER_A_EMAIL, self.USER_A_USERNAME)
        self._run_one_off_job()
        user_stats_model = user_models.UserStatsModel.get(
            self.user_a_id, strict=False)
        self.assertIsNone(user_stats_model)

    def test_standard_user_impact_calculation_one_exploration(self):
        """Test that a user who is a contributor on one exploration that:
        - has a number of ratings for that exploration above the treshold
        for the scaler for number of ratings
        - has an average rating above the minimum average rating
        - has a number of playthroughs > 1
        is assigned the correct impact score by the
        UserImpactCalculationOneOffJob.
        """
        # Sign up a user and have them create an exploration.
        self.user_a_id = self._sign_up_user(
            self.USER_A_EMAIL, self.USER_A_USERNAME)
        self.exploration = self._create_exploration(
            self.EXP_ID_1, self.user_a_id)
        # Give this exploration as many ratings as necessary to avoid
        # the scaler for number of ratings.
        self._rate_exploration(
            self.exploration.id, self.NUM_RATINGS_SCALER_CUTOFF, self.ABOVE_MIN_RATING)
        # Give this exploration more than one playthrough (so
        # ln(num_completions != 0).
        self._complete_exploration(self.exploration, self.MIN_NUM_COMPLETIONS)

        expected_user_impact_score = round(
            math.log(self.MIN_NUM_COMPLETIONS) *
            (self.ABOVE_MIN_RATING - self.MIN_AVERAGE_RATING) *
            self.MULTIPLIER)

        # Verify that the impact score matches the expected.
        self._run_one_off_job()
        user_stats_model = user_models.UserStatsModel.get(self.user_a_id)
        self.assertEqual(user_stats_model.impact_score, expected_user_impact_score)

    def test_standard_user_impact_calculation_multiple_explorations(self):
        """Test that a user who is a contributor on two explorations that:
        - have a number of ratings for that exploration above the treshold
        for the scaler for number of ratings
        - have an average rating above the minimum average rating
        - have a number of playthroughs > 1
        is assigned the correct impact score by the
        UserImpactCalculationOneOffJob.
        """
        # Sign up a user and have them create two explorations.
        self.user_a_id = self._sign_up_user(
            self.USER_A_EMAIL, self.USER_A_USERNAME)
        self.exploration_1 = self._create_exploration(
            self.EXP_ID_1, self.user_a_id)
        self.exploration_2 = self._create_exploration(
            self.EXP_ID_2, self.user_a_id)
        # Give these explorations as many ratings as necessary to avoid
        # the scaler for number of ratings.
        self._rate_exploration(
            self.exploration_1.id, self.NUM_RATINGS_SCALER_CUTOFF, self.ABOVE_MIN_RATING)
        self._rate_exploration(
            self.exploration_2.id, self.NUM_RATINGS_SCALER_CUTOFF, self.ABOVE_MIN_RATING)
        # Give these explorations more than one playthrough (so
        # ln(num_completions != 0).
        self._complete_exploration(self.exploration_1, self.MIN_NUM_COMPLETIONS)
        self._complete_exploration(self.exploration_2, self.MIN_NUM_COMPLETIONS)

        # The user impact score should be the rounded sum of these two impacts
        # (2 * the same impact).
        expected_user_impact_score = round(2 * 
            math.log(self.MIN_NUM_COMPLETIONS) *
            (self.ABOVE_MIN_RATING - self.MIN_AVERAGE_RATING) *
            self.MULTIPLIER)

        # Verify that the impact score matches the expected.
        self._run_one_off_job()
        user_stats_model = user_models.UserStatsModel.get(self.user_a_id)
        self.assertEqual(user_stats_model.impact_score, expected_user_impact_score)

    def test_only_yield_when_impact_greater_than_zero(self):
        """Tests that map only yields an impact score for an
        exploration when the impact score is greater than 0."""
        # Sign up a user and have them create an exploration.
        self.user_a_id = self._sign_up_user(
            self.USER_A_EMAIL, self.USER_A_USERNAME)
        self.exploration = self._create_exploration(
            self.EXP_ID_1, self.user_a_id)

        # Use mock impact scores to verify that map only yields when
        # the impact score > 0.
        with self.swap(user_jobs_one_off.UserImpactCalculationOneOffJob,
                '_get_exp_impact_score',
                self._mock_get_zero_impact_score):
            results = user_jobs_one_off.UserImpactCalculationOneOffJob.map(
                self.exploration)
            with self.assertRaises(StopIteration):
                next(results)
        with self.swap(user_jobs_one_off.UserImpactCalculationOneOffJob,
                '_get_exp_impact_score',
                self._mock_get_below_zero_impact_score):
            results = user_jobs_one_off.UserImpactCalculationOneOffJob.map(
                self.exploration)
            with self.assertRaises(StopIteration):
                next(results)

    def test_impact_for_exp_with_one_completion(self):
        """Test that when an exploration has only one completion,
        the impact returned from the impact function is 0.
        """
        # Sign up a user and have them create an exploration.
        self.user_a_id = self._sign_up_user(
            self.USER_A_EMAIL, self.USER_A_USERNAME)
        self.exploration = self._create_exploration(
            self.EXP_ID_1, self.user_a_id)
        # Give this exploration as many ratings as necessary to avoid
        # the scaler for number of ratings.
        self._rate_exploration(
            self.exploration.id, self.NUM_RATINGS_SCALER_CUTOFF, self.ABOVE_MIN_RATING)
        # Complete the exploration once.
        self._complete_exploration(self.exploration, 1)
        # Verify that the impact calculated is 0.
        self._run_exp_impact_calculation_and_assert_equals(
            self.exploration.id, 0)

    def test_impact_for_exp_with_no_ratings(self):
        """Test that when an exploration has no ratings, the impact returned
        from the impact function is 0.
        """
        # Sign up a user and have them create an exploration.
        self.user_a_id = self._sign_up_user(
            self.USER_A_EMAIL, self.USER_A_USERNAME)
        self.exploration = self._create_exploration(
            self.EXP_ID_1, self.user_a_id)
        # Give this exploration more than one playthrough (so
        # ln(num_completions != 0).
        self._complete_exploration(self.exploration, self.MIN_NUM_COMPLETIONS)
        # Verify that the impact calculated is 0.
        self._run_exp_impact_calculation_and_assert_equals(
            self.exploration.id, 0)

    def test_impact_for_exp_with_avg_rating_not_greater_than_min(self):
        """Test that an exploration has an average rating less than the
        minimum average rating, the impact returned from the impact function
        is 0.
        """
        # Sign up a user and have them create an exploration.
        self.user_a_id = self._sign_up_user(
            self.USER_A_EMAIL, self.USER_A_USERNAME)
        self.exploration = self._create_exploration(
            self.EXP_ID_1, self.user_a_id)
        # Give this exploration more than one playthrough (so
        # ln(num_completions != 0).
        self._complete_exploration(self.exploration, self.MIN_NUM_COMPLETIONS)

        # Rate this exploration once, with exactly the minimum average
        # rating.
        self._rate_exploration(self.exploration.id, 1, self.BELOW_MIN_RATING)
        # Verify that the impact calculated is 0.
        self._run_exp_impact_calculation_and_assert_equals(
            self.exploration.id, 0)

        # Rate this exploration again, dropping the average below the minimum.
        self._rate_exploration(self.exploration.id, 1, self.BELOW_MIN_RATING)
        # Verify that the impact calculated is still 0.
        self._run_exp_impact_calculation_and_assert_equals(
            self.exploration.id, 0)

    def test_impact_with_ratings_scaler(self):
        """Test that the ratings scaler is being properly applied in the
        impact calculation.
        """
        # Sign up a user and have them create an exploration.
        self.user_a_id = self._sign_up_user(
            self.USER_A_EMAIL, self.USER_A_USERNAME)
        self.exploration = self._create_exploration(
            self.EXP_ID_1, self.user_a_id)
        # Give this exploration more than one playthrough (so
        # ln(num_completions != 0).
        self._complete_exploration(self.exploration, self.MIN_NUM_COMPLETIONS)
        # Rate this exploration only twice, but give rating above minimum
        # average rating.
        self._rate_exploration(
            self.exploration.id, 2, self.ABOVE_MIN_RATING)

        expected_exp_impact_score = (
            math.log(self.MIN_NUM_COMPLETIONS) *
            (self.ABOVE_MIN_RATING - self.MIN_AVERAGE_RATING) *
            (self.NUM_RATINGS_SCALER * 2) *
            self.MULTIPLIER)
        self._run_exp_impact_calculation_and_assert_equals(
            self.exploration.id, expected_exp_impact_score)

    def test_scaler_multiplier_independence(self):
        """Test that when one exploration has less than 10 ratings,
        the other exploration's impact score is not impacted.
        """
        # Sign up a user and have them create two explorations.
        self.user_a_id = self._sign_up_user(
            self.USER_A_EMAIL, self.USER_A_USERNAME)
        self.exploration_1 = self._create_exploration(
            self.EXP_ID_1, self.user_a_id)
        self.exploration_2 = self._create_exploration(
            self.EXP_ID_2, self.user_a_id)
        # Give one explorations as many ratings as necessary to avoid
        # the scaler for number of ratings. Give the other only 1.
        self._rate_exploration(
            self.exploration_1.id, self.NUM_RATINGS_SCALER_CUTOFF, self.ABOVE_MIN_RATING)
        self._rate_exploration(
            self.exploration_2.id, 1, self.ABOVE_MIN_RATING)
        # Give these explorations more than one playthrough (so
        # ln(num_completions != 0).
        self._complete_exploration(self.exploration_1, self.MIN_NUM_COMPLETIONS)
        self._complete_exploration(self.exploration_2, self.MIN_NUM_COMPLETIONS)

        # Calculate the expected impact for each exploration.
        exp_1_impact = (
            math.log(self.MIN_NUM_COMPLETIONS) *
            (self.ABOVE_MIN_RATING - self.MIN_AVERAGE_RATING) *
            self.MULTIPLIER)
        exp_2_impact = (
            math.log(self.MIN_NUM_COMPLETIONS) *
            (self.ABOVE_MIN_RATING - self.MIN_AVERAGE_RATING) *
            self.NUM_RATINGS_SCALER *
            self.MULTIPLIER)
        # The user impact score should be the rounded sum of these two impacts.
        expected_user_impact_score = round(exp_1_impact + exp_2_impact)

        # Verify that the impact score matches the expected.
        self._run_one_off_job()
        user_stats_model = user_models.UserStatsModel.get(self.user_a_id)
        self.assertEqual(user_stats_model.impact_score, expected_user_impact_score)

    def test_no_ratings_independence(self):
        """Test that when one exploration has no ratings, the other exploration's
        impact score is not impacted.
        """
        # Sign up a user and have them create two explorations.
        self.user_a_id = self._sign_up_user(
            self.USER_A_EMAIL, self.USER_A_USERNAME)
        self.exploration_1 = self._create_exploration(
            self.EXP_ID_1, self.user_a_id)
        self.exploration_2 = self._create_exploration(
            self.EXP_ID_2, self.user_a_id)
        # Give one exploration as many ratings as necessary to avoid
        # the scaler for number of ratings. Don't give the other any ratings.
        self._rate_exploration(
            self.exploration_1.id, self.NUM_RATINGS_SCALER_CUTOFF, self.ABOVE_MIN_RATING)
        # Give these explorations more than one playthrough (so
        # ln(num_completions != 0).
        self._complete_exploration(self.exploration_1, self.MIN_NUM_COMPLETIONS)
        self._complete_exploration(self.exploration_2, self.MIN_NUM_COMPLETIONS)
        # We expect the second exploration to yield 0 (since it has no
        # ratings), so the expected impact score is just the impact score for
        # exploration 1.
        expected_user_impact_score = round(
            math.log(self.MIN_NUM_COMPLETIONS) *
            (self.ABOVE_MIN_RATING - self.MIN_AVERAGE_RATING) *
            self.MULTIPLIER)
        # Verify that the impact score matches the expected.
        self._run_one_off_job()
        user_stats_model = user_models.UserStatsModel.get(self.user_a_id)
        self.assertEqual(user_stats_model.impact_score, expected_user_impact_score)

    def test_min_avg_rating_independence(self):
        """Test that when one exploration has less than the minimum average
        rating, the other exploration's impact score is not impacted.
        """
        # Sign up a user and have them create two explorations.
        self.user_a_id = self._sign_up_user(
            self.USER_A_EMAIL, self.USER_A_USERNAME)
        self.exploration_1 = self._create_exploration(
            self.EXP_ID_1, self.user_a_id)
        self.exploration_2 = self._create_exploration(
            self.EXP_ID_2, self.user_a_id)
        # Give these explorations as many ratings as necessary to avoid
        # the scaler for number of ratings. Rate one above the minimum,
        # rate the other below.
        self._rate_exploration(
            self.exploration_1.id, self.NUM_RATINGS_SCALER_CUTOFF, self.ABOVE_MIN_RATING)
        self._rate_exploration(
            self.exploration_2.id, self.NUM_RATINGS_SCALER_CUTOFF,
                self.BELOW_MIN_RATING)
        # Give these explorations more than one playthrough (so
        # ln(num_completions != 0).
        self._complete_exploration(self.exploration_1, self.MIN_NUM_COMPLETIONS)
        self._complete_exploration(self.exploration_2, self.MIN_NUM_COMPLETIONS)
        # We expect the second exploration to yield 0 (since its average rating
        # is below the minimum), so the expected impact score is just the
        # impact score for exploration 1.
        expected_user_impact_score = round(
            math.log(self.MIN_NUM_COMPLETIONS) *
            (self.ABOVE_MIN_RATING - self.MIN_AVERAGE_RATING) *
            self.MULTIPLIER)
        # Verify that the impact score matches the expected.
        self._run_one_off_job()
        user_stats_model = user_models.UserStatsModel.get(self.user_a_id)
        self.assertEqual(user_stats_model.impact_score, expected_user_impact_score)

    def test_num_completions_independence(self):
        """Test that when one exploration has less than the minimum number
        of completions, the other exploration's impact score is not impacted.
        """
        # Sign up a user and have them create two explorations.
        self.user_a_id = self._sign_up_user(
            self.USER_A_EMAIL, self.USER_A_USERNAME)
        self.exploration_1 = self._create_exploration(
            self.EXP_ID_1, self.user_a_id)
        self.exploration_2 = self._create_exploration(
            self.EXP_ID_2, self.user_a_id)
        # Give these explorations as many ratings as necessary to avoid
        # the scaler for number of ratings.
        self._rate_exploration(
            self.exploration_1.id, self.NUM_RATINGS_SCALER_CUTOFF, self.ABOVE_MIN_RATING)
        self._rate_exploration(
            self.exploration_2.id, self.NUM_RATINGS_SCALER_CUTOFF, self.ABOVE_MIN_RATING)
        # Give one exploration the minimum number of completions. Give the other
        # only one.
        self._complete_exploration(self.exploration_1, self.MIN_NUM_COMPLETIONS)
        self._complete_exploration(self.exploration_2, 1)
        # We expect the second exploration to yield 0 (since its average rating
        # is below the minimum), so the expected impact score is just the
        # impact score for exploration 1.
        expected_user_impact_score = round(
            math.log(self.MIN_NUM_COMPLETIONS) *
            (self.ABOVE_MIN_RATING - self.MIN_AVERAGE_RATING) *
            self.MULTIPLIER)
        # Verify that the impact score matches the expected.
        self._run_one_off_job()
        user_stats_model = user_models.UserStatsModel.get(self.user_a_id)
        self.assertEqual(user_stats_model.impact_score, expected_user_impact_score)
=======
class UserFirstContributionMsecOneOffJobTests(test_utils.GenericTestBase):

    EXP_ID = 'test_exp'

    def setUp(self):
        super(UserFirstContributionMsecOneOffJobTests, self).setUp()

    def test_contribution_msec_updates_on_published_explorations(self):
        self.signup(self.ADMIN_EMAIL, self.ADMIN_USERNAME)
        self.admin_id = self.get_user_id_from_email(self.ADMIN_EMAIL)

        exploration = self.save_new_valid_exploration(
            self.EXP_ID, self.admin_id, end_state_name='End')
        self.init_state_name = exploration.init_state_name

        # Test that no contribution time is set.
        job_id = (
            user_jobs_one_off.UserFirstContributionMsecOneOffJob.create_new())
        user_jobs_one_off.UserFirstContributionMsecOneOffJob.enqueue(job_id)
        self.process_and_flush_pending_tasks()
        self.assertIsNone(
            user_services.get_user_settings(self.admin_id).first_contribution_msec)

        # Test all owners and editors of exploration after publication have
        # updated times.
        exp_services.publish_exploration_and_update_user_profiles(
            self.admin_id, self.EXP_ID)
        rights_manager.release_ownership_of_exploration(
            self.admin_id, self.EXP_ID)
        self.signup(self.EDITOR_EMAIL, self.EDITOR_USERNAME)
        self.editor_id = self.get_user_id_from_email(self.EDITOR_EMAIL)
        exp_services.update_exploration(
            self.editor_id, self.EXP_ID, [{
                'cmd': 'edit_state_property',
                'state_name': self.init_state_name,
                'property_name': 'widget_id',
                'new_value': 'MultipleChoiceInput'
            }], 'commit')
        job_id = (
            user_jobs_one_off.UserFirstContributionMsecOneOffJob.create_new())
        user_jobs_one_off.UserFirstContributionMsecOneOffJob.enqueue(job_id)
        self.process_and_flush_pending_tasks()
        self.assertIsNotNone(user_services.get_user_settings(self.admin_id)
            .first_contribution_msec)
        self.assertIsNotNone(user_services.get_user_settings(self.editor_id)
            .first_contribution_msec)

    def test_contribution_msec_does_not_update_on_unpublished_explorations(self):
        self.signup(self.ADMIN_EMAIL, self.ADMIN_USERNAME)
        self.admin_id = self.get_user_id_from_email(self.ADMIN_EMAIL)
        self.set_admins([self.ADMIN_EMAIL])

        self.signup(self.OWNER_EMAIL, self.OWNER_USERNAME)
        self.owner_id = self.get_user_id_from_email(self.OWNER_EMAIL)

        exploration = self.save_new_valid_exploration(
            self.EXP_ID, self.owner_id, end_state_name='End')
        self.init_state_name = exploration.init_state_name
        exp_services.publish_exploration_and_update_user_profiles(
            self.owner_id, self.EXP_ID)
        # We now manually reset the user's first_contribution_msec to None.
        # This is to test that the one off job skips over the unpublished
        # exploration and does not reset the user's first_contribution_msec.
        user_services._update_first_contribution_msec(
            self.owner_id, None)
        rights_manager.unpublish_exploration(self.admin_id, self.EXP_ID)

        # Test that first contribution time is not set for unpublished
        # explorations.
        job_id = user_jobs_one_off.UserFirstContributionMsecOneOffJob.create_new()
        user_jobs_one_off.UserFirstContributionMsecOneOffJob.enqueue(job_id)
        self.process_and_flush_pending_tasks()
        self.assertIsNone(user_services.get_user_settings(
            self.owner_id).first_contribution_msec)
>>>>>>> 7e73ddbe
<|MERGE_RESOLUTION|>--- conflicted
+++ resolved
@@ -18,12 +18,9 @@
 
 __author__ = 'Sean Lip'
 
-<<<<<<< HEAD
 import math
 
-=======
 from core import jobs_registry
->>>>>>> 7e73ddbe
 from core.domain import collection_domain
 from core.domain import collection_services
 from core.domain import exp_services
@@ -32,20 +29,16 @@
 from core.domain import rights_manager
 from core.domain import subscription_services
 from core.domain import user_jobs_one_off
-<<<<<<< HEAD
+from core.domain import user_services
 from core.domain import stats_jobs_continuous
 from core.domain import event_services
 from core.domain import rating_services
 from core.domain import stats_jobs_continuous_test
 from core.platform import models
+from core.tests import test_utils
 import feconf
-(user_models, stats_models) = models.Registry.import_models([models.NAMES.user, models.NAMES.statistics])
-=======
-from core.domain import user_services
-from core.platform import models
-from core.tests import test_utils
-(user_models,) = models.Registry.import_models([models.NAMES.user])
->>>>>>> 7e73ddbe
+(user_models, stats_models) = models.Registry.import_models(
+    [models.NAMES.user, models.NAMES.statistics])
 taskqueue_services = models.Registry.import_taskqueue_services()
 search_services = models.Registry.import_search_services()
 
@@ -398,7 +391,6 @@
             user_b_subscriptions_model.collection_ids, [self.COLLECTION_ID_1])
 
 
-<<<<<<< HEAD
 class UserImpactScoreOneOffJobTest(test_utils.GenericTestBase):
     """ Tests the calculation of a user's impact score from the one-off
     UserImpactCalculationOneOffJob.
@@ -832,7 +824,8 @@
         self._run_one_off_job()
         user_stats_model = user_models.UserStatsModel.get(self.user_a_id)
         self.assertEqual(user_stats_model.impact_score, expected_user_impact_score)
-=======
+
+
 class UserFirstContributionMsecOneOffJobTests(test_utils.GenericTestBase):
 
     EXP_ID = 'test_exp'
@@ -907,4 +900,3 @@
         self.process_and_flush_pending_tasks()
         self.assertIsNone(user_services.get_user_settings(
             self.owner_id).first_contribution_msec)
->>>>>>> 7e73ddbe
