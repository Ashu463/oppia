--- conflicted
+++ resolved
@@ -21,12 +21,12 @@
 //Service for handling all gadget validation.
 oppia.factory('gadgetValidationService', [
     '$filter', 'warningsData', 'validatorsService', 'editorContextService',
-<<<<<<< HEAD
-    'explorationSkinIdService',
+    'explorationSkinIdService', 'GADGET_SPECS',
     function($filter, warningsData, validatorsService, editorContextService,
-      explorationSkinIdService) {
+      explorationSkinIdService, GADGET_SPECS) {
   var AXIS_HORIZONTAL = 'horizontal';
   var AXIS_VERTICAL = 'vertical';
+  var VALID_AXIS_OPTIONS = [AXIS_HORIZONTAL, AXIS_VERTICAL];
   var _MAX_GADGET_NAME_LENGTH = 50;
 
   var _getPanelSpecs = function(panelName) {
@@ -34,22 +34,6 @@
       explorationSkinIdService.savedMemento][panelName];
   };
 
-=======
-    'explorationSkinService', 'GADGET_SPECS',
-    function($filter, warningsData, validatorsService, editorContextService,
-      explorationSkinService, GADGET_SPECS) {
-  var gadgetValidator = {};
-  var AXIS_HORIZONTAL = 'horizontal';
-  var AXIS_VERTICAL = 'vertical';
-  var VALID_AXIS_OPTIONS = [AXIS_HORIZONTAL, AXIS_VERTICAL];
-
-  var _getPanelSpecs = function (panelName) {
-    return GLOBALS.SKIN_SPECS[explorationSkinService.displayed][panelName];
-  };
-
-  var _MAX_GADGET_NAME_LENGTH = 50;
-
->>>>>>> df27b1a6
   /**
   * Validates if the gadget/s fit the panel size accross all states.
   * @param {string} panelName, The panel name for the panel being validated.
@@ -68,7 +52,6 @@
         var warningText = 'Unrecognized axis: ' + stackableAxis + ' for ' +
           panelName + ' panel.';
         warningsData.addWarning(warningText);
-        console.log('VALID AXIS:' + VALID_AXIS_OPTIONS);
         return false;
       }
       for (var stateNameAsKey in visibilityMap) {
