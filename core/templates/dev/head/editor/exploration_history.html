<style>
  .CodeMirror-merge-copy {
    display: none;
  }
  .CodeMirror-merge, .CodeMirror-merge .CodeMirror {
    height: 55vh;
  }
  .state-diff-modal .modal-dialog {
    max-width: 1200px;
    width: 90%;
  }
  .state-diff-modal .modal-body {
    height: 60vh;
  }
</style>
<div ng-controller="ExplorationHistory">

  <div ng-hide="explorationVersionMetadata" class="oppia-align-center">
    Loading
    <span class="oppia-loading-dot-one">.</span>
    <span class="oppia-loading-dot-two">.</span>
    <span class="oppia-loading-dot-three">.</span>
  </div>

  <div class="row">
<<<<<<< HEAD
    <div class="oppia-main-content">
      <div class="col-lg-12 col-md-12 col-sm-12">
        <h2>Version History</h2>
        <div ng-repeat="versionNumber in snapshotOrderArray">
          <input type="radio" name="compareVer1" ng-model="compareVersions.selectedVersion1" ng-value="versionNumber" ng-change="changeCompareVersion(versionNumber, 'selectedVersion1')" class='protractor-test-history-v1-selector'>
          <input type="radio" name="compareVer2" ng-model="compareVersions.selectedVersion2" ng-value="versionNumber" ng-change="changeCompareVersion(versionNumber, 'selectedVersion2')" class='protractor-test-history-v2-selector'>
          [<[versionNumber]>]
          <strong><[explorationVersionMetadata[versionNumber].committerId]></strong>
          <[explorationVersionMetadata[versionNumber].commitMessage]>
          <span class="pull-right">
            <em><[explorationVersionMetadata[versionNumber].createdOn]></em>
            <span ng-if="versionNumber !== currentVersion && editabilityService.isEditable()">
              | <a href="#" class='protractor-test-revert-version' ng-click="showRevertExplorationModal(versionNumber)">Revert</a>
            </span>
            <span>
              | <a href="#" ng-click="downloadExplorationWithVersion(versionNumber)" title="Download exploration as a zip file.">Download</a>
            </span>
=======
    <div class="col-lg-12 col-md-12 col-sm-12">
      <h2>Version History</h2>
      <div ng-repeat="versionNumber in snapshotOrderArray">
        <input type="radio" name="compareVer1" ng-model="compareVersions.selectedVersion1" ng-value="versionNumber" ng-change="changeCompareVersion(versionNumber, 'selectedVersion1')">
        <input type="radio" name="compareVer2" ng-model="compareVersions.selectedVersion2" ng-value="versionNumber" ng-change="changeCompareVersion(versionNumber, 'selectedVersion2')">
        [<[versionNumber]>]
        <strong><[explorationVersionMetadata[versionNumber].committerId]></strong>
        <[explorationVersionMetadata[versionNumber].commitMessage]>
        <span class="pull-right">
          <em><[explorationVersionMetadata[versionNumber].createdOn]></em>
          <span ng-if="versionNumber !== currentVersion && editabilityService.isEditable()">
            | <a href="#" ng-click="showRevertExplorationModal(versionNumber)">Revert</a>
>>>>>>> 38e42413
          </span>
          <span>
            | <a href="#" ng-click="downloadExplorationWithVersion(versionNumber)" title="Download exploration as a zip file.">Download</a>
          </span>
        </span>
      </div>

      <br>

<<<<<<< HEAD
        <div ng-hide="!explorationVersionMetadata || hideCompareVersionsButton">
          <button class="btn protractor-test-show-history-graph" ng-class="{'btn-success': areCompareVersionsSelected(), 'btn-default': !areCompareVersionsSelected()}" ng-click="showHistoryGraph()" ng-disabled="!areCompareVersionsSelected()">Compare selected revisions</button>
        </div>

        <div ng-hide="hideHistoryGraph || !explorationVersionMetadata">
          <hr>
          <div class="container">
            <div class="row">
              <div class="col-lg-8 col-md-8 col-sm-8">
                <h4>Changes from version <[compareVersionMetadata.earlierVersion.versionNumber]> to version <[compareVersionMetadata.laterVersion.versionNumber]></h4>
                <div ng-hide="diffGraphData" class="oppia-align-center">
                  Loading
                  <span class="oppia-loading-dot-one">.</span>
                  <span class="oppia-loading-dot-two">.</span>
                  <span class="oppia-loading-dot-three">.</span>
                </div>
                <div state-graph-viz class='protractor-test-history-graph' graph-data="diffGraphData" node-colors="diffGraphNodeColors" node-secondary-labels="diffGraphSecondaryLabels" init-state-id2="v1InitStateId" link-property-mapping="DIFF_GRAPH_LINK_PROPERTY_MAPPING" on-click-function="onClickStateInHistoryGraph">
                </div>
=======
      <div ng-hide="!explorationVersionMetadata || hideCompareVersionsButton">
        <button class="btn" ng-class="{'btn-success': areCompareVersionsSelected(), 'btn-default': !areCompareVersionsSelected()}" ng-click="showHistoryGraph()" ng-disabled="!areCompareVersionsSelected()">Compare selected revisions</button>
      </div>

      <div ng-hide="hideHistoryGraph || !explorationVersionMetadata">
        <hr>
        <div class="container">
          <div class="row">
            <div class="col-lg-8 col-md-8 col-sm-8">
              <h4>Changes from version <[compareVersionMetadata.earlierVersion.versionNumber]> to version <[compareVersionMetadata.laterVersion.versionNumber]></h4>
              <div ng-hide="diffGraphData" class="oppia-align-center">
                Loading
                <span class="oppia-loading-dot-one">.</span>
                <span class="oppia-loading-dot-two">.</span>
                <span class="oppia-loading-dot-three">.</span>
>>>>>>> 38e42413
              </div>
              <div state-graph-viz graph-data="diffGraphData" node-colors="diffGraphNodeColors" node-secondary-labels="diffGraphSecondaryLabels" init-state-id2="v1InitStateId" link-property-mapping="DIFF_GRAPH_LINK_PROPERTY_MAPPING" on-click-function="onClickStateInHistoryGraph">
              </div>
            </div>
            <div class="col-lg-4 col-md-4 col-sm-4">
              <h4>Exploration Graph Legend</h4>
              <div state-graph-viz graph-data="legendGraph" node-colors="LEGEND_GRAPH_COLORS" node-secondary-labels="LEGEND_GRAPH_SECONDARY_LABELS" link-property-mapping="LEGEND_GRAPH_LINK_PROPERTY_MAPPING"></div>
            </div>
          </div>
        </div>
      </div>
    </div>
  </div>

  <script type="text/ng-template" id="modals/stateDiff">
    <div class="modal-header">
      <h3>Changes for <[stateName]><span ng-show="oldStateName"> (was: <[oldStateName]>)</span></h3>
    </div>
    <table class="table" style="margin-left: 20px; table-layout: fixed; width: 97%">
      <!-- Spacing on the left of table and in the middle of the table is to ensure text above each pane is aligned to codemirror gutter. -->
      <td style="width: 47%; word-wrap: break-word">
        <div>
          <strong>Revision #<[compareVersionMetadata.laterVersion.versionNumber]></strong>
          by
          <strong><[compareVersionMetadata.laterVersion.committerId]></strong>
          on
          <strong><[compareVersionMetadata.laterVersion.createdOn]></strong>
        </div>
        <[compareVersionMetadata.laterVersion.commitMessage]>
      </td>
      <td style="width: 6%"></td>
      <td style="width: 47%; word-wrap: break-word">
        <div>
          <strong>Revision #<[compareVersionMetadata.earlierVersion.versionNumber]></strong>
          by
          <strong><[compareVersionMetadata.earlierVersion.committerId]></strong>
          on
          <strong><[compareVersionMetadata.earlierVersion.createdOn]></strong>
        </div>
        <[compareVersionMetadata.earlierVersion.commitMessage]>
      </td>
    </table>
    <div class="modal-body" style="margin-top: -30px">
      <codemirror-mergeview codemirror-mergeview-options="CODEMIRROR_MERGEVIEW_OPTIONS" left-value="yamlStrs.leftPane" right-value="yamlStrs.rightPane"></codemirror-mergeview>
      <div align="center" style="margin-bottom: 20px">
        <strong>Click arrows to desynchronize scrolling</strong>
      </div>
    </div>

    <div class="modal-footer">
      <button class="btn btn-default protractor-test-close-history-state-modal" ng-click="cancel()">Done</button>
    </div>
  </script>

  <script type="text/ng-template" id="modals/revertExploration">
    <div class="modal-header">
      <h3>Revert Exploration</h3>
    </div>

    <div class="modal-body">
      <p>
        You are about to revert this exploration to version <[version]>. All changes made since that older version will be retracted.
      </p>
      <p>
        Before reverting, you can preview the exploration you are reverting to by following <a ng-href="<[getExplorationUrl(version)]>" target="_blank">this link</a>. (It opens in a new window.)
      </p>
      <p>
        Are you sure you want to revert this exploration to version <[version]>?
      </p>
    </div>

    <div class="modal-footer">
      <button class="btn btn-default protractor-test-confirm-revert" ng-click="revert()">Revert</button>
      <button class="btn btn-default" ng-click="cancel()">Cancel</button>
    </div>
  </script>
</div><|MERGE_RESOLUTION|>--- conflicted
+++ resolved
@@ -23,38 +23,18 @@
   </div>
 
   <div class="row">
-<<<<<<< HEAD
-    <div class="oppia-main-content">
-      <div class="col-lg-12 col-md-12 col-sm-12">
-        <h2>Version History</h2>
-        <div ng-repeat="versionNumber in snapshotOrderArray">
-          <input type="radio" name="compareVer1" ng-model="compareVersions.selectedVersion1" ng-value="versionNumber" ng-change="changeCompareVersion(versionNumber, 'selectedVersion1')" class='protractor-test-history-v1-selector'>
-          <input type="radio" name="compareVer2" ng-model="compareVersions.selectedVersion2" ng-value="versionNumber" ng-change="changeCompareVersion(versionNumber, 'selectedVersion2')" class='protractor-test-history-v2-selector'>
-          [<[versionNumber]>]
-          <strong><[explorationVersionMetadata[versionNumber].committerId]></strong>
-          <[explorationVersionMetadata[versionNumber].commitMessage]>
-          <span class="pull-right">
-            <em><[explorationVersionMetadata[versionNumber].createdOn]></em>
-            <span ng-if="versionNumber !== currentVersion && editabilityService.isEditable()">
-              | <a href="#" class='protractor-test-revert-version' ng-click="showRevertExplorationModal(versionNumber)">Revert</a>
-            </span>
-            <span>
-              | <a href="#" ng-click="downloadExplorationWithVersion(versionNumber)" title="Download exploration as a zip file.">Download</a>
-            </span>
-=======
     <div class="col-lg-12 col-md-12 col-sm-12">
       <h2>Version History</h2>
       <div ng-repeat="versionNumber in snapshotOrderArray">
-        <input type="radio" name="compareVer1" ng-model="compareVersions.selectedVersion1" ng-value="versionNumber" ng-change="changeCompareVersion(versionNumber, 'selectedVersion1')">
-        <input type="radio" name="compareVer2" ng-model="compareVersions.selectedVersion2" ng-value="versionNumber" ng-change="changeCompareVersion(versionNumber, 'selectedVersion2')">
+        <input type="radio" name="compareVer1" ng-model="compareVersions.selectedVersion1" ng-value="versionNumber" ng-change="changeCompareVersion(versionNumber, 'selectedVersion1')" class='protractor-test-history-v1-selector'>
+        <input type="radio" name="compareVer2" ng-model="compareVersions.selectedVersion2" ng-value="versionNumber" ng-change="changeCompareVersion(versionNumber, 'selectedVersion2')" class='protractor-test-history-v2-selector'>
         [<[versionNumber]>]
         <strong><[explorationVersionMetadata[versionNumber].committerId]></strong>
         <[explorationVersionMetadata[versionNumber].commitMessage]>
         <span class="pull-right">
           <em><[explorationVersionMetadata[versionNumber].createdOn]></em>
           <span ng-if="versionNumber !== currentVersion && editabilityService.isEditable()">
-            | <a href="#" ng-click="showRevertExplorationModal(versionNumber)">Revert</a>
->>>>>>> 38e42413
+            | <a href="#" class='protractor-test-revert-version' ng-click="showRevertExplorationModal(versionNumber)">Revert</a>
           </span>
           <span>
             | <a href="#" ng-click="downloadExplorationWithVersion(versionNumber)" title="Download exploration as a zip file.">Download</a>
@@ -64,28 +44,8 @@
 
       <br>
 
-<<<<<<< HEAD
-        <div ng-hide="!explorationVersionMetadata || hideCompareVersionsButton">
-          <button class="btn protractor-test-show-history-graph" ng-class="{'btn-success': areCompareVersionsSelected(), 'btn-default': !areCompareVersionsSelected()}" ng-click="showHistoryGraph()" ng-disabled="!areCompareVersionsSelected()">Compare selected revisions</button>
-        </div>
-
-        <div ng-hide="hideHistoryGraph || !explorationVersionMetadata">
-          <hr>
-          <div class="container">
-            <div class="row">
-              <div class="col-lg-8 col-md-8 col-sm-8">
-                <h4>Changes from version <[compareVersionMetadata.earlierVersion.versionNumber]> to version <[compareVersionMetadata.laterVersion.versionNumber]></h4>
-                <div ng-hide="diffGraphData" class="oppia-align-center">
-                  Loading
-                  <span class="oppia-loading-dot-one">.</span>
-                  <span class="oppia-loading-dot-two">.</span>
-                  <span class="oppia-loading-dot-three">.</span>
-                </div>
-                <div state-graph-viz class='protractor-test-history-graph' graph-data="diffGraphData" node-colors="diffGraphNodeColors" node-secondary-labels="diffGraphSecondaryLabels" init-state-id2="v1InitStateId" link-property-mapping="DIFF_GRAPH_LINK_PROPERTY_MAPPING" on-click-function="onClickStateInHistoryGraph">
-                </div>
-=======
       <div ng-hide="!explorationVersionMetadata || hideCompareVersionsButton">
-        <button class="btn" ng-class="{'btn-success': areCompareVersionsSelected(), 'btn-default': !areCompareVersionsSelected()}" ng-click="showHistoryGraph()" ng-disabled="!areCompareVersionsSelected()">Compare selected revisions</button>
+        <button class="btn protractor-test-show-history-graph" ng-class="{'btn-success': areCompareVersionsSelected(), 'btn-default': !areCompareVersionsSelected()}" ng-click="showHistoryGraph()" ng-disabled="!areCompareVersionsSelected()">Compare selected revisions</button>
       </div>
 
       <div ng-hide="hideHistoryGraph || !explorationVersionMetadata">
@@ -99,9 +59,8 @@
                 <span class="oppia-loading-dot-one">.</span>
                 <span class="oppia-loading-dot-two">.</span>
                 <span class="oppia-loading-dot-three">.</span>
->>>>>>> 38e42413
               </div>
-              <div state-graph-viz graph-data="diffGraphData" node-colors="diffGraphNodeColors" node-secondary-labels="diffGraphSecondaryLabels" init-state-id2="v1InitStateId" link-property-mapping="DIFF_GRAPH_LINK_PROPERTY_MAPPING" on-click-function="onClickStateInHistoryGraph">
+              <div state-graph-viz class='protractor-test-history-graph' graph-data="diffGraphData" node-colors="diffGraphNodeColors" node-secondary-labels="diffGraphSecondaryLabels" init-state-id2="v1InitStateId" link-property-mapping="DIFF_GRAPH_LINK_PROPERTY_MAPPING" on-click-function="onClickStateInHistoryGraph">
               </div>
             </div>
             <div class="col-lg-4 col-md-4 col-sm-4">
