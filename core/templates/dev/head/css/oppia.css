--- conflicted
+++ resolved
@@ -110,7 +110,7 @@
   width: 100%;
 }
 
-/* According to the Angular documentation - https://docs.angularjs.org/api/ng/directive/ngCloak - 
+/* According to the Angular documentation - https://docs.angularjs.org/api/ng/directive/ngCloak -
    the following rule needs to be added to the css file in order for ng-cloak to work.  */
 [ng\:cloak], [ng-cloak], .ng-cloak {
   display: none !important;
@@ -2953,7 +2953,6 @@
   margin-bottom: 10px;
 }
 
-<<<<<<< HEAD
 /* New Splash page */
 
 .oppia-splash-section-one {
@@ -3118,9 +3117,9 @@
     float: right;
   }
 }
-=======
+
 /*
-  about / learners / creators pages
+  About / learners / creators pages
 */
 .oppia-about-clearfix {
   clear: both;
@@ -3387,8 +3386,4 @@
   .oppia-about-buttons:first-child {
     margin: 0;
   }
-}
-/*
-  END about / learners / creators pages
-*/
->>>>>>> 9d17a2d4
+}