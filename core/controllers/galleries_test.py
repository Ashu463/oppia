# Copyright 2014 The Oppia Authors. All Rights Reserved.
#
# Licensed under the Apache License, Version 2.0 (the "License");
# you may not use this file except in compliance with the License.
# You may obtain a copy of the License at
#
#      http://www.apache.org/licenses/LICENSE-2.0
#
# Unless required by applicable law or agreed to in writing, software
# distributed under the License is distributed on an "AS-IS" BASIS,
# WITHOUT WARRANTIES OR CONDITIONS OF ANY KIND, either express or implied.
# See the License for the specific language governing permissions and
# limitations under the License.

"""Tests for the gallery pages."""

import json
import os

from core.controllers import galleries
from core.domain import config_services
from core.domain import exp_jobs_one_off
from core.domain import exp_services
from core.domain import rights_manager
from core.tests import test_utils
import feconf
import utils


CAN_EDIT_STR = 'can_edit'

class GalleryPageTest(test_utils.GenericTestBase):

    def setUp(self):
        super(GalleryPageTest, self).setUp()
        self.signup(self.EDITOR_EMAIL, self.EDITOR_USERNAME)
        self.editor_id = self.get_user_id_from_email(self.EDITOR_EMAIL)

        self.signup(self.ADMIN_EMAIL, self.ADMIN_USERNAME)
        self.admin_id = self.get_user_id_from_email(self.ADMIN_EMAIL)

    def test_gallery_page(self):
        """Test access to the gallery page."""
        response = self.testapp.get(feconf.GALLERY_URL)
        self.assertEqual(response.status_int, 200)
        response.mustcontain('Gallery', 'Categories')

    def test_gallery_handler_demo_exploration(self):
        """Test the gallery data handler on demo explorations."""
        response_dict = self.get_json(feconf.GALLERY_SEARCH_DATA_URL)
        self.assertEqual({
            'is_admin': False,
            'is_moderator': False,
            'is_super_admin': False,
            'explorations_list': [],
            'search_cursor': None,
            'profile_picture_data_url': None,
        }, response_dict)

        # Load a public demo exploration.
        exp_services.load_demo('0')

        # Test gallery
        response_dict = self.get_json(feconf.GALLERY_SEARCH_DATA_URL)
        self.assertEqual(len(response_dict['explorations_list']), 1)
        self.assertDictContainsSubset({
            'id': '0',
            'category': 'Welcome',
            'title': 'Welcome to Oppia!',
            'language_code': 'en',
            'objective': 'become familiar with Oppia\'s capabilities',
            'status': rights_manager.ACTIVITY_STATUS_PUBLIC,
        }, response_dict['explorations_list'][0])

        # Publicize the demo exploration.
        self.set_admins([self.ADMIN_USERNAME])
        rights_manager.publicize_exploration(self.admin_id, '0')

        # Run migration job to create exploration summaries.
        # This is not necessary, but serves as additional check that
        # the migration job works well and gives correct galleries.
        self.process_and_flush_pending_tasks()
        job_id = (exp_jobs_one_off.ExpSummariesCreationOneOffJob.create_new())
        exp_jobs_one_off.ExpSummariesCreationOneOffJob.enqueue(job_id)
        self.assertGreaterEqual(self.count_jobs_in_taskqueue(), 1)
        self.process_and_flush_pending_tasks()
        self.assertEqual(self.count_jobs_in_taskqueue(), 0)

        # change title and category
        exp_services.update_exploration(
            self.editor_id, '0', [{
                'cmd': 'edit_exploration_property',
                'property_name': 'title',
                'new_value': 'A new title!'
            }, {
                'cmd': 'edit_exploration_property',
                'property_name': 'category',
                'new_value': 'A new category'
            }],
            'Change title and category')

        # Test gallery
        response_dict = self.get_json(feconf.GALLERY_SEARCH_DATA_URL)
        self.assertEqual(len(response_dict['explorations_list']), 1)
        self.assertDictContainsSubset({
            'id': '0',
            'category': 'A new category',
            'title': 'A new title!',
            'language_code': 'en',
            'objective': 'become familiar with Oppia\'s capabilities',
            'status': rights_manager.ACTIVITY_STATUS_PUBLICIZED,
        }, response_dict['explorations_list'][0])

    def test_gallery_handler_for_created_explorations(self):
        """Test the gallery data handler for manually created explirations."""
        self.set_admins([self.ADMIN_USERNAME])

        self.login(self.ADMIN_EMAIL)
<<<<<<< HEAD
        response_dict = self.get_json(feconf.GALLERY_SEARCH_DATA_URL)
        self.assertEqual({
=======
        response_dict = self.get_json(feconf.GALLERY_DATA_URL)
        self.assertDictContainsSubset({
>>>>>>> 13fc6faa
            'is_admin': True,
            'is_moderator': True,
            'is_super_admin': False,
            'explorations_list': [],
            'user_email': self.ADMIN_EMAIL,
            'username': self.ADMIN_USERNAME,
            'search_cursor': None,
<<<<<<< HEAD
            'profile_picture_data_url': None,
=======
            'preferred_language_codes': [feconf.DEFAULT_LANGUAGE_CODE],
>>>>>>> 13fc6faa
        }, response_dict)

        # Create exploration A
        exploration = self.save_new_valid_exploration(
            'A', self.admin_id, title='Title A', category='Category A',
            objective='Objective A')
        exp_services._save_exploration(  # pylint: disable=protected-access
            self.admin_id, exploration, 'Exploration A', [])

        # Test that the private exploration isn't displayed.
        response_dict = self.get_json(feconf.GALLERY_SEARCH_DATA_URL)
        self.assertEqual(response_dict['explorations_list'], [])

        # Create exploration B
        exploration = self.save_new_valid_exploration(
            'B', self.admin_id, title='Title B', category='Category B',
            objective='Objective B')
        exp_services._save_exploration(  # pylint: disable=protected-access
            self.admin_id, exploration, 'Exploration B', [])
        rights_manager.publish_exploration(self.admin_id, 'B')
        rights_manager.publicize_exploration(self.admin_id, 'B')

        # Publish exploration A
        rights_manager.publish_exploration(self.admin_id, 'A')

        exp_services.index_explorations_given_ids(['A', 'B'])

        # Test gallery
        response_dict = self.get_json(feconf.GALLERY_SEARCH_DATA_URL)
        self.assertEqual(len(response_dict['explorations_list']), 2)
        self.assertDictContainsSubset({
            'id': 'B',
            'category': 'Category B',
            'title': 'Title B',
            'language_code': 'en',
            'objective': 'Objective B',
            'status': rights_manager.ACTIVITY_STATUS_PUBLICIZED,
        }, response_dict['explorations_list'][0])
        self.assertDictContainsSubset({
            'id': 'A',
            'category': 'Category A',
            'title': 'Title A',
            'language_code': 'en',
            'objective': 'Objective A',
            'status': rights_manager.ACTIVITY_STATUS_PUBLIC,
        }, response_dict['explorations_list'][1])

        # Delete exploration A
        exp_services.delete_exploration(self.admin_id, 'A')

        # Test gallery
        response_dict = self.get_json(feconf.GALLERY_SEARCH_DATA_URL)
        self.assertEqual(len(response_dict['explorations_list']), 1)
        self.assertDictContainsSubset({
            'id': 'B',
            'category': 'Category B',
            'title': 'Title B',
            'language_code': 'en',
            'objective': 'Objective B',
            'status': rights_manager.ACTIVITY_STATUS_PUBLICIZED,
        }, response_dict['explorations_list'][0])

    def test_new_exploration_ids(self):
        """Test generation of exploration ids."""
        self.login(self.EDITOR_EMAIL)

        response = self.testapp.get(feconf.GALLERY_URL)
        self.assertEqual(response.status_int, 200)
        csrf_token = self.get_csrf_token_from_response(response)
        exp_a_id = self.post_json(feconf.NEW_EXPLORATION_URL, {
            'title': self.UNICODE_TEST_STRING,
            'category': self.UNICODE_TEST_STRING,
            'objective': 'Learn how to generate exploration ids.',
            'language_code': feconf.DEFAULT_LANGUAGE_CODE
        }, csrf_token)[galleries.EXPLORATION_ID_KEY]
        self.assertEqual(len(exp_a_id), 12)

        self.logout()

    def test_exploration_upload_button(self):
        """Test that the exploration upload button appears when appropriate."""
        self.login(self.EDITOR_EMAIL)

        response = self.testapp.get(feconf.GALLERY_URL)
        self.assertEqual(response.status_int, 200)
        response.mustcontain(no=['ng-click="showUploadExplorationModal()"'])

        config_services.set_property(
            feconf.SYSTEM_COMMITTER_ID, 'allow_yaml_file_upload', True)

        response = self.testapp.get(feconf.GALLERY_URL)
        self.assertEqual(response.status_int, 200)
        response.mustcontain('ng-click="showUploadExplorationModal()"')

        self.logout()


class CategoryConfigTest(test_utils.GenericTestBase):

    def test_thumbnail_icons_exist_for_each_category(self):
        all_categories = feconf.CATEGORIES_TO_COLORS.keys()

        # Test that an icon exists for each default category.
        for category in all_categories:
            utils.get_file_contents(os.path.join(
                'static', 'images', 'gallery', 'thumbnails',
                '%s.svg' % category.replace(' ', '')))

        # Test that the default icon exists.
        utils.get_file_contents(os.path.join(
            'static', 'images', 'gallery', 'thumbnails',
            '%s.svg' % feconf.DEFAULT_THUMBNAIL_ICON))

class ExplorationSummariesHandlerTest(test_utils.GenericTestBase):

    PRIVATE_EXP_ID_EDITOR = 'eid0'
    PUBLIC_EXP_ID_EDITOR = 'eid1'
    PRIVATE_EXP_ID_VIEWER = 'eid2'

    def setUp(self):
        super(ExplorationSummariesHandlerTest, self).setUp()
        self.signup(self.EDITOR_EMAIL, self.EDITOR_USERNAME)
        self.editor_id = self.get_user_id_from_email(self.EDITOR_EMAIL)

        self.signup(self.VIEWER_EMAIL, self.VIEWER_USERNAME)
        self.viewer_id = self.get_user_id_from_email(self.VIEWER_EMAIL)

        self.save_new_valid_exploration(
            self.PRIVATE_EXP_ID_EDITOR, self.editor_id)
        self.save_new_valid_exploration(
            self.PUBLIC_EXP_ID_EDITOR, self.editor_id)
        self.save_new_valid_exploration(
            self.PRIVATE_EXP_ID_VIEWER, self.viewer_id)

        rights_manager.publish_exploration(
            self.editor_id, self.PUBLIC_EXP_ID_EDITOR)

    def test_can_get_public_exploration_summaries(self):
        self.login(self.VIEWER_EMAIL)

        response_dict = self.get_json(feconf.EXPLORATION_SUMMARIES_DATA_URL, {
            'stringified_exp_ids': json.dumps([
                self.PRIVATE_EXP_ID_EDITOR, self.PUBLIC_EXP_ID_EDITOR,
                self.PRIVATE_EXP_ID_VIEWER])
        })
        self.assertIn('summaries', response_dict)

        summaries = response_dict['summaries']
        self.assertEqual(len(summaries), 1)

        self.assertEqual(summaries[0]['id'], self.PUBLIC_EXP_ID_EDITOR)
        self.assertEqual(summaries[0]['status'], 'public')

        self.logout()

    def test_can_get_editable_private_exploration_summaries(self):
        self.login(self.VIEWER_EMAIL)

        response_dict = self.get_json(feconf.EXPLORATION_SUMMARIES_DATA_URL, {
            'stringified_exp_ids': json.dumps([
                self.PRIVATE_EXP_ID_EDITOR, self.PUBLIC_EXP_ID_EDITOR,
                self.PRIVATE_EXP_ID_VIEWER]),
            'include_private_explorations': True
        })
        self.assertIn('summaries', response_dict)

        summaries = response_dict['summaries']
        self.assertEqual(len(summaries), 2)

        self.assertEqual(summaries[0]['id'], self.PUBLIC_EXP_ID_EDITOR)
        self.assertEqual(summaries[0]['status'], 'public')
        self.assertEqual(summaries[1]['id'], self.PRIVATE_EXP_ID_VIEWER)
        self.assertEqual(summaries[1]['status'], 'private')

        # If the viewer user is granted edit access to the editor user's private
        # exploration, then it will show up for the next request.
        rights_manager.assign_role_for_exploration(
            self.editor_id, self.PRIVATE_EXP_ID_EDITOR, self.viewer_id,
            rights_manager.ROLE_EDITOR)

        response_dict = self.get_json(feconf.EXPLORATION_SUMMARIES_DATA_URL, {
            'stringified_exp_ids': json.dumps([
                self.PRIVATE_EXP_ID_EDITOR, self.PUBLIC_EXP_ID_EDITOR,
                self.PRIVATE_EXP_ID_VIEWER]),
            'include_private_explorations': True
        })
        self.assertIn('summaries', response_dict)

        summaries = response_dict['summaries']
        self.assertEqual(len(summaries), 3)

        self.assertEqual(summaries[0]['id'], self.PRIVATE_EXP_ID_EDITOR)
        self.assertEqual(summaries[0]['status'], 'private')
        self.assertEqual(summaries[1]['id'], self.PUBLIC_EXP_ID_EDITOR)
        self.assertEqual(summaries[1]['status'], 'public')
        self.assertEqual(summaries[2]['id'], self.PRIVATE_EXP_ID_VIEWER)
        self.assertEqual(summaries[2]['status'], 'private')

        self.logout()

    def test_cannot_get_private_exploration_summaries_when_logged_out(self):
        response_dict = self.get_json(feconf.EXPLORATION_SUMMARIES_DATA_URL, {
            'stringified_exp_ids': json.dumps([
                self.PRIVATE_EXP_ID_EDITOR, self.PUBLIC_EXP_ID_EDITOR,
                self.PRIVATE_EXP_ID_VIEWER]),
            'include_private_explorations': True
        })
        self.assertIn('summaries', response_dict)

        summaries = response_dict['summaries']
        self.assertEqual(len(summaries), 1)

        self.assertEqual(summaries[0]['id'], self.PUBLIC_EXP_ID_EDITOR)
        self.assertEqual(summaries[0]['status'], 'public')<|MERGE_RESOLUTION|>--- conflicted
+++ resolved
@@ -116,13 +116,8 @@
         self.set_admins([self.ADMIN_USERNAME])
 
         self.login(self.ADMIN_EMAIL)
-<<<<<<< HEAD
-        response_dict = self.get_json(feconf.GALLERY_SEARCH_DATA_URL)
-        self.assertEqual({
-=======
-        response_dict = self.get_json(feconf.GALLERY_DATA_URL)
-        self.assertDictContainsSubset({
->>>>>>> 13fc6faa
+        response_dict = self.get_json(feconf.GALLERY_SEARCH_DATA_URL)
+        self.assertDictContainsSubset({
             'is_admin': True,
             'is_moderator': True,
             'is_super_admin': False,
@@ -130,11 +125,6 @@
             'user_email': self.ADMIN_EMAIL,
             'username': self.ADMIN_USERNAME,
             'search_cursor': None,
-<<<<<<< HEAD
-            'profile_picture_data_url': None,
-=======
-            'preferred_language_codes': [feconf.DEFAULT_LANGUAGE_CODE],
->>>>>>> 13fc6faa
         }, response_dict)
 
         # Create exploration A
