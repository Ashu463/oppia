# coding: utf-8
#
# Copyright 2014 The Oppia Authors. All Rights Reserved.
#
# Licensed under the Apache License, Version 2.0 (the "License");
# you may not use this file except in compliance with the License.
# You may obtain a copy of the License at
#
#      http://www.apache.org/licenses/LICENSE-2.0
#
# Unless required by applicable law or agreed to in writing, software
# distributed under the License is distributed on an "AS-IS" BASIS,
# WITHOUT WARRANTIES OR CONDITIONS OF ANY KIND, either express or implied.
# See the License for the specific language governing permissions and
# limitations under the License.

__author__ = 'Michael Anuzis'


from extensions.gadgets import base
import utils


class AdviceBar(base.BaseGadget):
    """Base gadget for providing an AdviceBar."""

    name = 'AdviceBar'
    description = 'Allows learners to receive advice from predefined tips.'
    height_px = 300
    width_px = 100
    _dependency_ids = []

    _customization_arg_specs = [
        {
            'name': 'title',
            'description': 'Optional title for the advice bar (e.g. "Tips")',
            'schema': {
                'type': 'unicode',
            },
            'default_value': ''
        }, {
            # AdviceBars hold 1 or more adviceObjects, which include a title
            # and text.
            'name': 'adviceObjects',
            'description': 'Title and content for each tip.',
            'schema': {
                'type': 'list',
                'validators': [{
                    'id': 'has_length_at_least',
                    'min_value': 1,
                }, {
                    'id': 'has_length_at_most',
                    'max_value': 3,
                }],
                'items': {
                    'type': 'dict',
                    'properties': [{
                        'name': 'adviceTitle',
                        'description': 'Tip title (visible on advice bar)',
                        'schema': {
                            'type': 'unicode',
                        },
                    }, {
                        'name': 'adviceHtml',
                        'description': 'Advice content (visible upon click)',
                        'schema': {
                            'type': 'html',
                        },
                    }]
                }
            },
<<<<<<< HEAD
            'default_value': []
        }, {
            'name': 'orientation',
            'description': (
                'Whether to extend tips horizontally or vertically.'),
            'schema': {
                'type': 'unicode',
                'choices': ['horizontal', 'vertical']
            },
            'default_value': 'vertical'
=======
            'default_value': [{
                'adviceTitle': 'Tip Title',
                'adviceHtml': 'Tip Content'
            }]
>>>>>>> 7ece9510
        }
    ]

    # Maximum and minimum number of tips that an AdviceBar can hold.
    _MAX_TIP_COUNT = 3
    _MIN_TIP_COUNT = 1

    def validate(self, customization_args):
        """Ensure AdviceBar retains reasonable config."""
        tip_count = len(customization_args['adviceObjects']['value'])
        if tip_count > self._MAX_TIP_COUNT:
            raise utils.ValidationError(
                'AdviceBars are limited to %d tips, found %d.' % (
                    self._MAX_TIP_COUNT,
                    tip_count))
        elif tip_count < self._MIN_TIP_COUNT:
            raise utils.ValidationError(
                'AdviceBar requires at least %d tips, found %s.' % (
                    self._MIN_TIP_COUNT,
                    tip_count))<|MERGE_RESOLUTION|>--- conflicted
+++ resolved
@@ -69,23 +69,10 @@
                     }]
                 }
             },
-<<<<<<< HEAD
-            'default_value': []
-        }, {
-            'name': 'orientation',
-            'description': (
-                'Whether to extend tips horizontally or vertically.'),
-            'schema': {
-                'type': 'unicode',
-                'choices': ['horizontal', 'vertical']
-            },
-            'default_value': 'vertical'
-=======
             'default_value': [{
                 'adviceTitle': 'Tip Title',
                 'adviceHtml': 'Tip Content'
             }]
->>>>>>> 7ece9510
         }
     ]
 
